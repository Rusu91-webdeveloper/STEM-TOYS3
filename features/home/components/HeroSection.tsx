"use client";

import Image from "next/image";
import Link from "next/link";
import React from "react";

interface HeroSectionProps {
  t: (key: string, defaultValue?: string) => string;
}

// [REFAC] HeroSection: Mobile-first, perfectly centered, accessible, and visually stunning
// - Uses flex to center content both vertically and horizontally at all breakpoints
// - Background image uses object-center to maintain focal point
// - CTAs are at least 44x44px on mobile, with ARIA labels and keyboard accessibility
// - Responsive typography for headline and subheadline
// - All interactive elements have visible focus states
// - All styling via Tailwind utilities (no custom CSS)
// - No horizontal scrolling at any breakpoint
// - Comments explain all major changes and rationale

const HeroSectionComponent = ({ t }: HeroSectionProps) => (
  <section
    className="relative flex items-center justify-center min-h-[60vh] sm:min-h-[70vh] md:min-h-[80vh] max-h-[900px] overflow-hidden"
    aria-label={t("heroSection", "Homepage Hero Section")}
  >
    {/* Background Image with object-center for perfect cropping/focal point */}
    <div className="absolute inset-0 z-0">
      <Image
        src="/images/homepage_hero_banner_01.png"
        alt={t("discoverCollection")}
        fill
        priority
<<<<<<< HEAD
        className="object-cover object-center w-full h-full"
        sizes="100vw"
=======
        fetchPriority="high"
        className="object-cover object-center w-full h-full"
        sizes="100vw"
        placeholder="blur"
        blurDataURL="data:image/jpeg;base64,/9j/4AAQSkZJRgABAQAAAQABAAD/2wBDAAYEBQYFBAYGBQYHBwYIChAKCgkJChQODwwQFxQYGBcUFhYaHSUfGhsjHBYWICwgIyYnKSopGR8tMC0oMCUoKSj/2wBDAQcHBwoIChMKChMoGhYaKCgoKCgoKCgoKCgoKCgoKCgoKCgoKCgoKCgoKCgoKCgoKCgoKCgoKCgoKCgoKCgoKCj/wAARCAABAAEDASIAAhEBAxEB/8QAFQABAQAAAAAAAAAAAAAAAAAAAAv/xAAhEAACAQMDBQAAAAAAAAAAAAABAgMABAUGIWGRkqGx0f/EABUBAQEAAAAAAAAAAAAAAAAAAAMF/8QAGhEAAgIDAAAAAAAAAAAAAAAAAAECEgMRkf/aAAwDAQACEQMRAD8AltJagyeH0AthI5xdrLcNM91BF5pX2HaH9bcfaSXWGaRmknyJckliyjqTzSlT54b6bk+h0R+Kcp"
>>>>>>> 4d762549
      />
      {/* Gradient overlay for text readability */}
      <div
        className="absolute inset-0 bg-gradient-to-r from-black/70 to-black/30"
        aria-hidden="true"
      />
    </div>
    {/* Content is perfectly centered and responsive */}
    <div className="relative z-10 w-full flex flex-col items-center justify-center px-4 sm:px-6 lg:px-8 max-w-3xl text-center">
      <h1 className="text-3xl xs:text-4xl sm:text-5xl md:text-6xl lg:text-7xl font-bold mb-3 md:mb-5 drop-shadow-lg animate-fade-in text-white">
        {t("inspireMinds")}
      </h1>
      <p className="text-base xs:text-lg sm:text-xl md:text-2xl mb-6 md:mb-10 max-w-2xl mx-auto drop-shadow-md animate-fade-in text-white/90">
        {t("discoverCollection")}
      </p>
      <div className="flex flex-col xs:flex-row gap-4 w-full max-w-xs xs:max-w-none mx-auto items-center justify-center">
        {/* Shop All Products CTA */}
<<<<<<< HEAD
        <a
          href="/products"
          aria-label={t("shopAllProducts")}
          tabIndex={0}
          className="w-full xs:w-auto min-h-[44px] px-6 py-3 rounded-lg shadow-lg hover:shadow-xl transition-all transform hover:scale-105 bg-gradient-to-r from-purple-600 to-indigo-600 hover:from-purple-700 hover:to-indigo-700 text-white text-base sm:text-lg font-semibold border-0 relative overflow-hidden group focus:outline-none focus-visible:ring-2 focus-visible:ring-white focus-visible:ring-offset-2 focus-visible:ring-offset-purple-700 text-center"
=======
        <Link
          href="/products"
          aria-label={t("shopAllProducts")}
          tabIndex={0}
          className="w-full xs:w-auto min-h-[44px] px-6 py-3 rounded-lg shadow-lg hover:shadow-xl transition-all transform hover:scale-105 bg-gradient-to-r from-purple-600 to-indigo-600 hover:from-purple-700 hover:to-indigo-700 text-white text-base sm:text-lg font-semibold border-0 relative overflow-hidden group focus:outline-none focus-visible:ring-2 focus-visible:ring-white focus-visible:ring-offset-2 focus-visible:ring-offset-purple-700 text-center flex items-center justify-center"
>>>>>>> 4d762549
        >
          {t("shopAllProducts")}
          <span className="ml-2 transform transition-transform group-hover:translate-x-1 inline-block align-middle">
            <svg
              xmlns="http://www.w3.org/2000/svg"
              fill="none"
              viewBox="0 0 24 24"
              strokeWidth={2}
              stroke="currentColor"
              className="w-5 h-5 inline-block align-middle"
              aria-hidden="true"
            >
              <path
                strokeLinecap="round"
                strokeLinejoin="round"
                d="M13.5 4.5L21 12m0 0l-7.5 7.5M21 12H3"
              />
            </svg>
          </span>
<<<<<<< HEAD
        </a>
        {/* Explore Categories CTA */}
        <a
          href="/categories"
          aria-label={t("exploreCategories")}
          tabIndex={0}
          className="w-full xs:w-auto min-h-[44px] px-6 py-3 bg-orange-500 text-white border-orange-500 hover:bg-orange-600 hover:border-orange-600 rounded-lg shadow-lg hover:shadow-xl transition-all transform hover:scale-105 text-base sm:text-lg font-semibold mt-0 focus:outline-none focus-visible:ring-2 focus-visible:ring-white focus-visible:ring-offset-2 focus-visible:ring-offset-orange-600 text-center"
        >
          {t("exploreCategories")}
        </a>
=======
        </Link>
        {/* Explore Categories CTA */}
        <Link
          href="/categories"
          aria-label={t("exploreCategories")}
          tabIndex={0}
          className="w-full xs:w-auto min-h-[44px] px-6 py-3 bg-orange-500 text-white border-orange-500 hover:bg-orange-600 hover:border-orange-600 rounded-lg shadow-lg hover:shadow-xl transition-all transform hover:scale-105 text-base sm:text-lg font-semibold mt-0 focus:outline-none focus-visible:ring-2 focus-visible:ring-white focus-visible:ring-offset-2 focus-visible:ring-offset-orange-600 text-center flex items-center justify-center"
        >
          {t("exploreCategories")}
        </Link>
>>>>>>> 4d762549
      </div>
    </div>
  </section>
);

export const HeroSection = React.memo(HeroSectionComponent);<|MERGE_RESOLUTION|>--- conflicted
+++ resolved
@@ -30,16 +30,16 @@
         alt={t("discoverCollection")}
         fill
         priority
-<<<<<<< HEAD
+
         className="object-cover object-center w-full h-full"
         sizes="100vw"
-=======
+
         fetchPriority="high"
         className="object-cover object-center w-full h-full"
         sizes="100vw"
         placeholder="blur"
         blurDataURL="data:image/jpeg;base64,/9j/4AAQSkZJRgABAQAAAQABAAD/2wBDAAYEBQYFBAYGBQYHBwYIChAKCgkJChQODwwQFxQYGBcUFhYaHSUfGhsjHBYWICwgIyYnKSopGR8tMC0oMCUoKSj/2wBDAQcHBwoIChMKChMoGhYaKCgoKCgoKCgoKCgoKCgoKCgoKCgoKCgoKCgoKCgoKCgoKCgoKCgoKCgoKCgoKCgoKCj/wAARCAABAAEDASIAAhEBAxEB/8QAFQABAQAAAAAAAAAAAAAAAAAAAAv/xAAhEAACAQMDBQAAAAAAAAAAAAABAgMABAUGIWGRkqGx0f/EABUBAQEAAAAAAAAAAAAAAAAAAAMF/8QAGhEAAgIDAAAAAAAAAAAAAAAAAAECEgMRkf/aAAwDAQACEQMRAD8AltJagyeH0AthI5xdrLcNM91BF5pX2HaH9bcfaSXWGaRmknyJckliyjqTzSlT54b6bk+h0R+Kcp"
->>>>>>> 4d762549
+
       />
       {/* Gradient overlay for text readability */}
       <div
@@ -57,19 +57,19 @@
       </p>
       <div className="flex flex-col xs:flex-row gap-4 w-full max-w-xs xs:max-w-none mx-auto items-center justify-center">
         {/* Shop All Products CTA */}
-<<<<<<< HEAD
+
         <a
           href="/products"
           aria-label={t("shopAllProducts")}
           tabIndex={0}
           className="w-full xs:w-auto min-h-[44px] px-6 py-3 rounded-lg shadow-lg hover:shadow-xl transition-all transform hover:scale-105 bg-gradient-to-r from-purple-600 to-indigo-600 hover:from-purple-700 hover:to-indigo-700 text-white text-base sm:text-lg font-semibold border-0 relative overflow-hidden group focus:outline-none focus-visible:ring-2 focus-visible:ring-white focus-visible:ring-offset-2 focus-visible:ring-offset-purple-700 text-center"
-=======
+
         <Link
           href="/products"
           aria-label={t("shopAllProducts")}
           tabIndex={0}
           className="w-full xs:w-auto min-h-[44px] px-6 py-3 rounded-lg shadow-lg hover:shadow-xl transition-all transform hover:scale-105 bg-gradient-to-r from-purple-600 to-indigo-600 hover:from-purple-700 hover:to-indigo-700 text-white text-base sm:text-lg font-semibold border-0 relative overflow-hidden group focus:outline-none focus-visible:ring-2 focus-visible:ring-white focus-visible:ring-offset-2 focus-visible:ring-offset-purple-700 text-center flex items-center justify-center"
->>>>>>> 4d762549
+
         >
           {t("shopAllProducts")}
           <span className="ml-2 transform transition-transform group-hover:translate-x-1 inline-block align-middle">
@@ -89,7 +89,7 @@
               />
             </svg>
           </span>
-<<<<<<< HEAD
+
         </a>
         {/* Explore Categories CTA */}
         <a
@@ -100,7 +100,7 @@
         >
           {t("exploreCategories")}
         </a>
-=======
+
         </Link>
         {/* Explore Categories CTA */}
         <Link
@@ -111,7 +111,7 @@
         >
           {t("exploreCategories")}
         </Link>
->>>>>>> 4d762549
+
       </div>
     </div>
   </section>
