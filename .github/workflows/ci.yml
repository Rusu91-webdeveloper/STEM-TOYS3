--- conflicted
+++ resolved
@@ -29,11 +29,11 @@
         uses: actions/setup-node@v4
         with:
           node-version: ${{ env.NODE_VERSION }}
-<<<<<<< HEAD
+
           cache: "npm"
-=======
+
           cache: "pnpm"
->>>>>>> 4d762549
+
 
       - name: Install dependencies
         run: pnpm install --frozen-lockfile
@@ -73,11 +73,7 @@
         uses: actions/setup-node@v4
         with:
           node-version: ${{ matrix.node-version }}
-<<<<<<< HEAD
-          cache: "npm"
-=======
-          cache: "pnpm"
->>>>>>> 4d762549
+
 
       - name: Install dependencies
         run: pnpm install --frozen-lockfile
@@ -114,11 +110,11 @@
         uses: actions/setup-node@v4
         with:
           node-version: ${{ env.NODE_VERSION }}
-<<<<<<< HEAD
+
           cache: "npm"
-=======
+
           cache: "pnpm"
->>>>>>> 4d762549
+
 
       - name: Install dependencies
         run: pnpm install --frozen-lockfile
@@ -159,11 +155,6 @@
         uses: actions/setup-node@v4
         with:
           node-version: ${{ env.NODE_VERSION }}
-<<<<<<< HEAD
-          cache: "npm"
-=======
-          cache: "pnpm"
->>>>>>> 4d762549
 
       - name: Install dependencies
         run: pnpm install --frozen-lockfile
@@ -216,11 +207,7 @@
         uses: actions/setup-node@v4
         with:
           node-version: ${{ env.NODE_VERSION }}
-<<<<<<< HEAD
-          cache: "npm"
-=======
-          cache: "pnpm"
->>>>>>> 4d762549
+
 
       - name: Install dependencies
         run: pnpm install --frozen-lockfile
@@ -270,11 +257,7 @@
         uses: actions/setup-node@v4
         with:
           node-version: ${{ env.NODE_VERSION }}
-<<<<<<< HEAD
-          cache: "npm"
-=======
-          cache: "pnpm"
->>>>>>> 4d762549
+
 
       - name: Install dependencies
         run: pnpm install --frozen-lockfile
